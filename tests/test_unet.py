# Copyright 2020 MONAI Consortium
# Licensed under the Apache License, Version 2.0 (the "License");
# you may not use this file except in compliance with the License.
# You may obtain a copy of the License at
#     http://www.apache.org/licenses/LICENSE-2.0
# Unless required by applicable law or agreed to in writing, software
# distributed under the License is distributed on an "AS IS" BASIS,
# WITHOUT WARRANTIES OR CONDITIONS OF ANY KIND, either express or implied.
# See the License for the specific language governing permissions and
# limitations under the License.

import unittest

import torch
from parameterized import parameterized

from monai.networks.nets.unet import UNet

TEST_CASE_1 = [  # single channel 2D, batch 16
    {
        'dimensions': 2,
        'in_channels': 1,
        'num_classes': 3,
        'channels': (16, 32, 64),
        'strides': (2, 2),
        'num_res_units': 1,
    },
    torch.randn(16, 1, 32, 32),
<<<<<<< HEAD
    (16, 1, 32, 32),
=======
    (16, 3, 32, 32),
>>>>>>> b0cebccc
]

TEST_CASE_2 = [  # single channel 3D, batch 16
    {
        'dimensions': 3,
        'in_channels': 1,
        'num_classes': 3,
        'channels': (16, 32, 64),
        'strides': (2, 2),
        'num_res_units': 1,
    },
    torch.randn(16, 1, 32, 24, 48),
<<<<<<< HEAD
    (16, 1, 32, 24, 48),
=======
    (16, 3, 32, 24, 48),
>>>>>>> b0cebccc
]

TEST_CASE_3 = [  # 4-channel 3D, batch 16
    {
        'dimensions': 3,
        'in_channels': 4,
        'num_classes': 3,
        'channels': (16, 32, 64),
        'strides': (2, 2),
        'num_res_units': 1,
    },
    torch.randn(16, 4, 32, 64, 48),
<<<<<<< HEAD
    (16, 1, 32, 64, 48),
=======
    (16, 3, 32, 64, 48),
>>>>>>> b0cebccc
]


class TestUNET(unittest.TestCase):

    @parameterized.expand([TEST_CASE_1, TEST_CASE_2, TEST_CASE_3])
    def test_shape(self, input_param, input_data, expected_shape):
        net = UNet(**input_param)
        net.eval()
        with torch.no_grad():
            result = net.forward(input_data)
            self.assertEqual(result.shape, expected_shape)


if __name__ == '__main__':
    unittest.main()<|MERGE_RESOLUTION|>--- conflicted
+++ resolved
@@ -26,11 +26,7 @@
         'num_res_units': 1,
     },
     torch.randn(16, 1, 32, 32),
-<<<<<<< HEAD
-    (16, 1, 32, 32),
-=======
     (16, 3, 32, 32),
->>>>>>> b0cebccc
 ]
 
 TEST_CASE_2 = [  # single channel 3D, batch 16
@@ -43,11 +39,7 @@
         'num_res_units': 1,
     },
     torch.randn(16, 1, 32, 24, 48),
-<<<<<<< HEAD
-    (16, 1, 32, 24, 48),
-=======
     (16, 3, 32, 24, 48),
->>>>>>> b0cebccc
 ]
 
 TEST_CASE_3 = [  # 4-channel 3D, batch 16
@@ -60,11 +52,7 @@
         'num_res_units': 1,
     },
     torch.randn(16, 4, 32, 64, 48),
-<<<<<<< HEAD
-    (16, 1, 32, 64, 48),
-=======
     (16, 3, 32, 64, 48),
->>>>>>> b0cebccc
 ]
 
 
