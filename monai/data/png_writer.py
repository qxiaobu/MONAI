--- conflicted
+++ resolved
@@ -13,7 +13,6 @@
 from skimage import io, transform
 
 
-<<<<<<< HEAD
 def write_png(data,
               file_name,
               output_shape=None,
@@ -23,9 +22,6 @@
               scale=False,
               plugin=None,
               **plugin_args):
-=======
-def write_png(data, file_name, output_shape=None, interp_order=3, mode="constant", cval=0, scale_factor=255):
->>>>>>> 8de0aaf2
     """
     Write numpy data into png files to disk.  
     Spatially It supports HW for 2D.(H,W) or (H,W,3) or (H,W,4)
@@ -61,13 +57,9 @@
 
         data = transform.resize(data, output_shape, order=interp_order, mode=mode, cval=cval, preserve_range=True)
 
-<<<<<<< HEAD
     if scale:
         assert np.min(data) >= 0 and np.max(data) <= 1, 'png writer only can scale data in range [0, 1].'
         data = 255 * data
-=======
-    data = scale_factor * data
->>>>>>> 8de0aaf2
     data = data.astype(np.uint8)
     io.imsave(file_name, data, plugin=plugin, **plugin_args)
     return