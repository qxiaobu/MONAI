# Copyright 2020 MONAI Consortium
# Licensed under the Apache License, Version 2.0 (the "License");
# you may not use this file except in compliance with the License.
# You may obtain a copy of the License at
#     http://www.apache.org/licenses/LICENSE-2.0
# Unless required by applicable law or agreed to in writing, software
# distributed under the License is distributed on an "AS IS" BASIS,
# WITHOUT WARRANTIES OR CONDITIONS OF ANY KIND, either express or implied.
# See the License for the specific language governing permissions and
# limitations under the License.
"""
A collection of "vanilla" transforms for utility functions
https://github.com/Project-MONAI/MONAI/wiki/MONAI_Design
"""
import time

from typing import Callable
import logging
import numpy as np
import torch

from monai.transforms.compose import Transform


class AsChannelFirst(Transform):
    """
    Change the channel dimension of the image to the first dimension.

    Most of the image transformations in ``monai.transforms``
    assume the input image is in the channel-first format, which has the shape
    (num_channels, spatial_dim_1[, spatial_dim_2, ...]).

    This transform could be used to convert, for example, a channel-last image array in shape
    (spatial_dim_1[, spatial_dim_2, ...], num_channels) into the channel-first format,
    so that the multidimensional image array can be correctly interpreted by the other transforms.

    Args:
        channel_dim (int): which dimension of input image is the channel, default is the last dimension.
    """

    def __init__(self, channel_dim=-1):
        assert isinstance(channel_dim, int) and channel_dim >= -1, 'invalid channel dimension.'
        self.channel_dim = channel_dim

    def __call__(self, img):
        return np.moveaxis(img, self.channel_dim, 0)


class AsChannelLast(Transform):
    """
    Change the channel dimension of the image to the last dimension.

    Some of other 3rd party transforms assume the input image is in the channel-last format with shape
    (spatial_dim_1[, spatial_dim_2, ...], num_channels).

    This transform could be used to convert, for example, a channel-first image array in shape
    (num_channels, spatial_dim_1[, spatial_dim_2, ...]) into the channel-last format,
    so that MONAI transforms can construct a chain with other 3rd party transforms together.

    Args:
        channel_dim (int): which dimension of input image is the channel, default is the first dimension.
    """

    def __init__(self, channel_dim=0):
        assert isinstance(channel_dim, int) and channel_dim >= -1, 'invalid channel dimension.'
        self.channel_dim = channel_dim

    def __call__(self, img):
        return np.moveaxis(img, self.channel_dim, -1)


class AddChannel(Transform):
    """
    Adds a 1-length channel dimension to the input image.

    Most of the image transformations in ``monai.transforms``
    assumes the input image is in the channel-first format, which has the shape
    (num_channels, spatial_dim_1[, spatial_dim_2, ...]).

    This transform could be used, for example, to convert a (spatial_dim_1[, spatial_dim_2, ...])
    spatial image into the channel-first format so that the
    multidimensional image array can be correctly interpreted by the other
    transforms.
    """

    def __call__(self, img):
        return img[None]


class RepeatChannel(Transform):
    """
    Repeat channel data to construct expected input shape for models.
    The `repeats` count includes the origin data, for example:
    ``RepeatChannel(repeats=2)([[1, 2], [3, 4]])`` generates: ``[[1, 2], [1, 2], [3, 4], [3, 4]]``

    Args:
        repeats (int): the number of repetitions for each element.
    """

    def __init__(self, repeats):
        assert repeats > 0, 'repeats count must be greater than 0.'
        self.repeats = repeats

    def __call__(self, img):
        return np.repeat(img, self.repeats, 0)


class CastToType(Transform):
    """
    Cast the image data to specified numpy data type.
    """

    def __init__(self, dtype=np.float32):
        """
        Args:
            dtype (np.dtype): convert image to this data type, default is `np.float32`.
        """
        self.dtype = dtype

    def __call__(self, img):
        assert isinstance(img, np.ndarray), 'image must be numpy array.'
        return img.astype(self.dtype)


class ToTensor(Transform):
    """
    Converts the input image to a tensor without applying any other transformations.
    """

    def __call__(self, img):
        if torch.is_tensor(img):
            return img.contiguous()
        return torch.as_tensor(np.ascontiguousarray(img))


class Transpose(Transform):
    """
    Transposes the input image based on the given `indices` dimension ordering.
    """

    def __init__(self, indices):
        self.indices = indices

    def __call__(self, img):
        return img.transpose(self.indices)


class SqueezeDim(Transform):
    """
    Squeeze undesired unitary dimensions
    """

    def __init__(self, dim=None):
        """
        Args:
            dim (int): dimension to be squeezed.
                Default: None (all dimensions of size 1 will be removed)
        """
        if dim is not None:
            assert isinstance(dim, int) and dim >= -1, 'invalid channel dimension.'
        self.dim = dim

    def __call__(self, img):
        """
        Args:
            img (ndarray): numpy arrays with required dimension `dim` removed
        """
        return np.squeeze(img, self.dim)


<<<<<<< HEAD
class DataStats(Transform):
    """
    Utility transform to show the statistics of data for debug or analysis.
    It can be inserted into any place of a transform chain and check results of previous transforms.
    """
    def __init__(
        self,
        prefix='Data',
        data_shape=True,
        intensity_range=True,
        data_value=False,
        additional_info: Callable = None,
        logger_handler=None
    ):
        """
        Args:
            prefix (string): will be printed in format: "{prefix} statistics".
            data_shape (bool): whether to show the shape of input data.
            intensity_range (bool): whether to show the intensity value range of input data.
            data_value (bool): whether to show the raw value of input data.
                a typical example is to print some properties of Nifti image: affine, pixdim, etc.
            additional_info (Callable): user can define callable function to extract additional info from input data.
            logger_handler (logging.handler): add additional handler to output data: save to file, etc.
                add existing python logging handlers: https://docs.python.org/3/library/logging.handlers.html
        """
        assert isinstance(prefix, str), 'prefix must be a string.'
        self.prefix = prefix
        self.data_shape = data_shape
        self.intensity_range = intensity_range
        self.data_value = data_value
        if additional_info is not None:
            assert isinstance(additional_info, Callable), 'additional_info must be a Callable function.'
        self.additional_info = additional_info
        self.output = None
        logging.basicConfig(level=logging.NOTSET)
        self._logger = logging.getLogger('DataStats')
        if logger_handler is not None:
            self._logger.addHandler(logger_handler)

    def __call__(self, img):
        data_shape_info = '\nShape: {}'.format(img.shape) if self.data_shape else ''
        intensity_range_info = \
            '\nIntensity range: ({}, {})'.format(np.min(img), np.max(img)) if self.intensity_range else ''
        data_value_info = '\nValue: {}'.format(img) if self.data_value else ''
        additional_info = \
            '\nAdditional_info: {}'.format(self.additional_info(img)) if self.additional_info else ''
        self.output = '{} statistics:{}{}{}{}'.format(self.prefix, data_shape_info, intensity_range_info,
                                                      data_value_info, additional_info)
        self._logger.debug(self.output)
=======
class SimulateDelay(Transform):
    """
    This is a pass through transform to be used for testing purposes. It allows
    adding fake behaviors that are useful for testing purposes to simulate
    how large datasets behave without needing to test on large data sets.

    For example, simulating slow NFS data transfers, or slow network transfers
    in testing by adding explicit timing delays. Testing of small test data
    can lead to incomplete understanding of real world issues, and may lead
    to sub-optimal design choices.
    """

    def __init__(self, delay_time=0.0):
        """
        Args:
            delay_time(float): The minimum amount of time, in fractions of seconds,
                to accomplish this delay task.
        """
        super().__init__()
        self.delay_time: float = delay_time

    def __call__(self, img):
        time.sleep(self.delay_time)
>>>>>>> c43ad1c9
        return img<|MERGE_RESOLUTION|>--- conflicted
+++ resolved
@@ -168,7 +168,6 @@
         return np.squeeze(img, self.dim)
 
 
-<<<<<<< HEAD
 class DataStats(Transform):
     """
     Utility transform to show the statistics of data for debug or analysis.
@@ -218,7 +217,9 @@
         self.output = '{} statistics:{}{}{}{}'.format(self.prefix, data_shape_info, intensity_range_info,
                                                       data_value_info, additional_info)
         self._logger.debug(self.output)
-=======
+        return img
+
+
 class SimulateDelay(Transform):
     """
     This is a pass through transform to be used for testing purposes. It allows
@@ -242,5 +243,4 @@
 
     def __call__(self, img):
         time.sleep(self.delay_time)
->>>>>>> c43ad1c9
         return img