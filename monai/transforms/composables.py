--- conflicted
+++ resolved
@@ -24,12 +24,8 @@
 from monai.transforms.transforms import (AddChannel, AsChannelFirst, Flip, LoadNifti, NormalizeIntensity, Orientation,
                                          Rand2DElastic, Rand3DElastic, RandAffine, Rescale, Resize, Rotate, Rotate90,
                                          ScaleIntensityRange, Spacing, SpatialCrop, Zoom, ToTensor, LoadPNG,
-<<<<<<< HEAD
                                          AsChannelLast, ThresholdIntensity, AdjustContrast, CenterSpatialCrop,
                                          RandCenterSpatialCrop, CastToType)
-=======
-                                         AsChannelLast, ThresholdIntensity, AdjustContrast)
->>>>>>> 983c25fd
 from monai.transforms.utils import (create_grid, generate_pos_neg_label_crop_centers)
 from monai.utils.misc import ensure_tuple
 
@@ -397,14 +393,9 @@
         std (float): Standard deviation (spread) of distribution.
     """
 
-<<<<<<< HEAD
     def __init__(self, keys, prob=0.1, mean=0.0, std=0.1):
-        MapTransform.__init__(self, keys)
+        super().__init__(keys)
         self.prob = prob
-=======
-    def __init__(self, keys, mean=0.0, std=0.1):
-        super().__init__(keys)
->>>>>>> 983c25fd
         self.mean = mean
         self.std = std
         self._do_transform = False
@@ -426,40 +417,6 @@
         return d
 
 
-<<<<<<< HEAD
-=======
-class RandUniformPatchd(Randomizable, MapTransform):
-    """
-    Selects a patch of the given size chosen at a uniformly random position in the image.
-
-    Args:
-        keys (hashable items): keys of the corresponding items to be transformed.
-            See also: :py:class:`monai.transforms.compose.MapTransform`
-        patch_spatial_size (tuple or list): Expected patch size of spatial dimensions.
-    """
-
-    def __init__(self, keys, patch_spatial_size):
-        super().__init__(keys)
-
-        self.patch_spatial_size = (None,) + tuple(patch_spatial_size)
-
-        self._slices = None
-
-    def randomize(self, image_shape, patch_shape):
-        self._slices = get_random_patch(image_shape, patch_shape, self.R)
-
-    def __call__(self, data):
-        d = dict(data)
-
-        image_shape = d[self.keys[0]].shape  # image shape from the first data key
-        patch_spatial_size = get_valid_patch_size(image_shape, self.patch_spatial_size)
-        self.randomize(image_shape, patch_spatial_size)
-        for key in self.keys:
-            d[key] = d[key][self._slices]
-        return d
-
-
->>>>>>> 983c25fd
 class RandRotate90d(Randomizable, MapTransform):
     """
     With probability `prob`, input arrays are rotated by 90 degrees
@@ -609,11 +566,7 @@
     """
 
     def __init__(self, keys, prob=0.1, gamma=(0.5, 4.5)):
-<<<<<<< HEAD
-        MapTransform.__init__(self, keys)
-=======
-        super().__init__(keys)
->>>>>>> 983c25fd
+        super().__init__(keys)
         self.prob = prob
         if not isinstance(gamma, (tuple, list)):
             assert gamma > 0.5, \
@@ -629,7 +582,6 @@
     def randomize(self):
         self._do_transform = self.R.random_sample() < self.prob
         self.gamma_value = self.R.uniform(low=self.gamma[0], high=self.gamma[1])
-<<<<<<< HEAD
 
     def __call__(self, data):
         d = dict(data)
@@ -653,19 +605,12 @@
     """
 
     def __init__(self, keys, roi_size):
-        MapTransform.__init__(self, keys)
+        super().__init__(keys)
         self.cropper = CenterSpatialCrop(roi_size)
-=======
->>>>>>> 983c25fd
-
-    def __call__(self, data):
-        d = dict(data)
-        self.randomize()
-        if not self._do_transform:
-            return d
-        adjuster = AdjustContrast(self.gamma_value)
-        for key in self.keys:
-<<<<<<< HEAD
+
+    def __call__(self, data):
+        d = dict(data)
+        for key in self.keys:
             d[key] = self.cropper(d[key])
         return d
 
@@ -682,7 +627,7 @@
     """
 
     def __init__(self, keys, roi_size):
-        MapTransform.__init__(self, keys)
+        super().__init__(keys)
 
         self.roi_size = (None,) + tuple(roi_size)
 
@@ -717,7 +662,7 @@
     """
 
     def __init__(self, keys, min_roi_size, random_center=True):
-        MapTransform.__init__(self, keys)
+        super().__init__(keys)
         self.min_size = min_roi_size
         self.random_center = random_center
 
@@ -734,9 +679,6 @@
             cropper = CenterSpatialCrop(self.roi_size)
         for key in self.keys:
             d[key] = cropper(d[key])
-=======
-            d[key] = adjuster(d[key])
->>>>>>> 983c25fd
         return d
 
 
